--- conflicted
+++ resolved
@@ -104,7 +104,6 @@
     participants = await room_manager.get_participants(room_id)
     return {"participants": len(participants)}
 
-<<<<<<< HEAD
 @app.get("/available-languages")
 async def get_available_languages():
     """Get all available languages for translation"""
@@ -120,7 +119,7 @@
         request.target_lang
     )
     return TextTranslationResponse(translated_text=translated)
-=======
+    
 def custom_openapi():
     if app.openapi_schema:
         return app.openapi_schema
@@ -135,6 +134,5 @@
 
 app.openapi = custom_openapi
 
->>>>>>> bd03cfb0
 
 # Run with: uvicorn main:app --host 0.0.0.0 --port 8000